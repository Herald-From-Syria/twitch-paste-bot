// main.go
package main

import (
	"fmt"
	"log/slog"
	"os"
	"sort"
	"strings"
	"sync"
	"time"

	"github.com/gempir/go-twitch-irc/v4"
	"github.com/joho/godotenv"
	"gopkg.in/yaml.v3"
)

var lastMessageTime LastMessageTime

// Интервал между сообщениями. Можно с настроек канала получить, если такие есть
const sleepTime = time.Second

// Интервал между проверками возможности отправки сообщения
const wakeUpTime = 100 * time.Millisecond

type Command struct {
	Command string `yaml:"command"`
	Text    string `yaml:"text"`
}

type CommandsConfig struct {
	Messages []Command `yaml:"messages"`
}

// Структура для отслеживания глобального cooldown
type GlobalCooldownManager struct {
	mu       sync.Mutex
	lastUsed time.Time
	duration time.Duration
}

func NewGlobalCooldownManager(duration time.Duration) *GlobalCooldownManager {
	return &GlobalCooldownManager{
		duration: duration,
	}
}

func (gcm *GlobalCooldownManager) CanUse() bool {
	gcm.mu.Lock()
	defer gcm.mu.Unlock()

	return time.Since(gcm.lastUsed) >= gcm.duration
}

func (gcm *GlobalCooldownManager) Use() {
	gcm.mu.Lock()
	defer gcm.mu.Unlock()

	gcm.lastUsed = time.Now()
}

type Bot struct {
	client      *twitch.Client
	commands    map[string]string
	cooldown    *GlobalCooldownManager
	botUsername string
	channel     string
	mentionOnly bool
}

func main() {
	// Загрузка переменных окружения
	if err := godotenv.Load(); err != nil {
		fmt.Println("Предупреждение: Ошибка загрузки .env файла:", err)
	}

	// Настройка логгирования
	setupLogging()

	botUsername := getEnv("TWITCH_BOT_USERNAME", "")
	oauthToken := getEnv("TWITCH_OAUTH_TOKEN", "")
	channel := getEnv("TWITCH_CHANNEL", "")

	// Параметр: отвечать только на упоминания
	mentionOnly := strings.ToLower(getEnv("MENTION_ONLY", "false")) == "true"

	// Параметр cooldown в секундах (по умолчанию 15 секунд)
	cooldownSeconds := getEnvInt("COOLDOWN_SECONDS", 15)

	if botUsername == "" || oauthToken == "" || channel == "" {
		slog.Error("Не все обязательные переменные окружения заданы")
		return
	}

	// Загрузка команд из файла
	commands, err := loadCommands("commands.yaml")
	if err != nil {
		slog.Error("Ошибка загрузки команд", "error", err)
		return
	}

	// Добавляем команду для вывода всех зарегистрированных команд
	commands["!пасты"] = getAllCommandsText(commands)

	// Создание менеджера глобального cooldown
	cooldownManager := NewGlobalCooldownManager(time.Duration(cooldownSeconds) * time.Second)

	// Создание бота
	bot := &Bot{
		commands:    commands,
		cooldown:    cooldownManager,
		botUsername: botUsername,
		channel:     channel,
		mentionOnly: mentionOnly,
	}

	// Создание клиента
	client := twitch.NewClient(botUsername, oauthToken)
	bot.client = client

	// Обработчик сообщений
	client.OnPrivateMessage(func(message twitch.PrivateMessage) {
		bot.handleMessage(message)
	})

	slog.Info("Бот запущен",
		"channel", channel,
		"bot_username", botUsername,
		"mention_only", mentionOnly,
		"cooldown_seconds", cooldownSeconds)

	// Подключение к каналу
	client.Join(channel)

	// Запуск клиента
	err = client.Connect()
	if err != nil {
		slog.Error("Ошибка подключения", "error", err)
	}

	lastMessageTime.Set(time.Now())
}

func (b *Bot) handleMessage(message twitch.PrivateMessage) {
	// Проверяем глобальный cooldown
	if !b.cooldown.CanUse() {
		slog.Debug("Бот в cooldown")
		return
	}

	// Проверяем, нужно ли отвечать только на упоминания
	if b.mentionOnly {
		// Режим "только упоминания" - отвечаем только если есть @botname
		if strings.Contains(message.Message, "@"+b.botUsername) {
			b.processCommand(message)
		}
	} else {
		// Режим "все команды" - отвечаем на упоминания и прямые команды
		botMentioned := strings.Contains(message.Message, "@"+b.botUsername)
		directCommand := strings.HasPrefix(strings.TrimSpace(message.Message), "!")

		if botMentioned || directCommand {
			b.processCommand(message)
		}
	}
}

func (b *Bot) processCommand(message twitch.PrivateMessage) {
	// Удаление упоминания бота из сообщения для извлечения команды
	cleanMessage := strings.TrimSpace(strings.Replace(message.Message, "@"+b.botUsername, "", 1))

	if message.User.Name == b.botUsername {
		time.Sleep(1 * time.Second)
	}

	// Извлечение команды
	commandParts := strings.Fields(cleanMessage)
	if len(commandParts) == 0 {
		return
	}

	cmd := commandParts[0]

	// Поиск команды в конфигурации
	if response, exists := b.commands[cmd]; exists {
		// Устанавливаем глобальный cooldown перед отправкой ответа
		b.cooldown.Use()

		b.client.Reply(b.channel, message.ID, response)
		slog.Info("Команда выполнена",
			"user", message.User.Name,
			"command", cmd,
			"response", response)
	} else {
		slog.Debug("Неизвестная команда", "command", cmd, "user", message.User.Name)
		// Отправляем сообщение о неизвестной команде (без cooldown для этого сообщения)
		if strings.ToLower(getEnv("MENTION_ONLY", "false")) == "true" {
			b.client.Reply(b.channel, message.ID, fmt.Sprintf("@%s Неизвестная команда. Используйте !пасты для списка команд.", message.User.Name))
		}
	}
}

func setupLogging() {
	logLevel := getEnv("LOG_LEVEL", "INFO")
	logFile := getEnv("LOG_FILE", "")

	var level slog.Level
	switch strings.ToUpper(logLevel) {
	case "DEBUG":
		level = slog.LevelDebug
	case "INFO":
		level = slog.LevelInfo
	case "WARN":
		level = slog.LevelWarn
	case "ERROR":
		level = slog.LevelError
	default:
		level = slog.LevelInfo
	}

	var handler slog.Handler
	if logFile != "" {
		// Логирование в файл
		file, err := os.OpenFile(logFile, os.O_CREATE|os.O_WRONLY|os.O_APPEND, 0666)
		if err != nil {
			fmt.Printf("Ошибка создания файла логов %s: %v\n", logFile, err)
			// Используем stdout если файл не создался
			handler = slog.NewTextHandler(os.Stdout, &slog.HandlerOptions{Level: level})
		} else {
			handler = slog.NewTextHandler(file, &slog.HandlerOptions{Level: level})
		}
	} else {
		// Логирование в stdout
		handler = slog.NewTextHandler(os.Stdout, &slog.HandlerOptions{Level: level})
	}

	logger := slog.New(handler)
	slog.SetDefault(logger)
}

func getEnv(key, defaultValue string) string {
	if value := os.Getenv(key); value != "" {
		return value
	}
	return defaultValue
}

func getEnvInt(key string, defaultValue int) int {
	valueStr := getEnv(key, "")
	if valueStr == "" {
		return defaultValue
	}

	var result int
	_, err := fmt.Sscanf(valueStr, "%d", &result)
	if err != nil {
		return defaultValue
	}

	return result
}

func loadCommands(filename string) (map[string]string, error) {
	data, err := os.ReadFile(filename)
	if err != nil {
		return nil, fmt.Errorf("ошибка чтения файла %s: %w", filename, err)
	}

	var config CommandsConfig
	if err := yaml.Unmarshal(data, &config); err != nil {
		return nil, fmt.Errorf("ошибка парсинга YAML: %w", err)
	}

	commands := make(map[string]string)
	for _, cmd := range config.Messages {
		commands[cmd.Command] = cmd.Text
	}

	slog.Info("Команды загружены", "count", len(commands))
	for cmd := range commands {
		slog.Debug("Загружена команда", "command", cmd)
	}

	return commands, nil
}

func getAllCommandsText(commands map[string]string) string {
	var commandList []string
	for cmd := range commands {
		commandList = append(commandList, cmd)
	}
	sort.Strings(commandList)
	return "Доступные команды: " + strings.Join(commandList, ", ")
<<<<<<< HEAD
}

func processCommand(client *twitch.Client, message twitch.PrivateMessage, commands map[string]string, channel string, botUsername string) {
	// Удаление упоминания бота из сообщения для извлечения команды
	cleanMessage := strings.TrimSpace(strings.Replace(message.Message, "@"+botUsername, "", 1))

	// Извлечение команды
	commandParts := strings.Fields(cleanMessage)
	if len(commandParts) == 0 {
		return
	}

	cmd := commandParts[0]

	// Поиск команды в конфигурации
	if response, exists := commands[cmd]; exists {
		Sleep()
		client.Say(channel, response)
		lastMessageTime.Set(time.Now())
		slog.Info("Команда выполнена", "user", message.User.Name, "command", cmd, "response", response)
	} else {
		slog.Debug("Неизвестная команда", "command", cmd, "user", message.User.Name)
		// Отправляем сообщение о неизвестной команде
		if strings.ToLower(getEnv("MENTION_ONLY", "false")) == "true" {
			Sleep()
			client.Say(channel, fmt.Sprintf("@%s Неизвестная команда. Используйте !commands для списка команд.", message.User.Name))
			lastMessageTime.Set(time.Now())
		}
	}
}

// Храним время последнего сообщения
type LastMessageTime struct {
	sync.RWMutex
	time time.Time
}

// Set устанавливает новое значение времени
func (l *LastMessageTime) Set(t time.Time) {
	l.Lock()
	defer l.Unlock()
	l.time = t
}

// Set устанавливает новое значение времени
func (l *LastMessageTime) Get() time.Time {
	l.Lock()
	defer l.Unlock()
	return l.time
}

func Sleep() {
	if time_span := time.Since(lastMessageTime.Get()); time_span < sleepTime {
		time.Sleep(wakeUpTime)
		Sleep()
	} else {
		return
	}
=======
>>>>>>> b5a79e9d
}<|MERGE_RESOLUTION|>--- conflicted
+++ resolved
@@ -291,7 +291,6 @@
 	}
 	sort.Strings(commandList)
 	return "Доступные команды: " + strings.Join(commandList, ", ")
-<<<<<<< HEAD
 }
 
 func processCommand(client *twitch.Client, message twitch.PrivateMessage, commands map[string]string, channel string, botUsername string) {
@@ -350,6 +349,4 @@
 	} else {
 		return
 	}
-=======
->>>>>>> b5a79e9d
 }